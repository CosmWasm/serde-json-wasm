# Changelog

All notable changes to this project will be documented in this file.

The format is based on [Keep a Changelog](http://keepachangelog.com/) and this
project adheres to [Semantic Versioning](http://semver.org/).

## [Unreleased]

<<<<<<< HEAD
### Changed

- Removed custom serde error formatting to avoid float inclusion. ([#42])

[#42]: https://github.com/CosmWasm/serde-json-wasm/issues/42
=======
### Added

- Add support for `str_collect` serialization.

>>>>>>> e0f5cc4e

## [0.5.0] - 2022-12-06

### Added

- Add support for map (de)serialization.
- Add support for `#[serde(flatten)]` (de)serialization ([#20]).

[#20]: https://github.com/CosmWasm/serde-json-wasm/issues/20

### Changed

- Bump min supported Rust version to 1.59.0 (same as cosmwasm-std)
- Upgrade codebase to Rust edition 2021

## [0.4.1] - 2022-05-05

### Changed

- Properly serialize `u128`/`i128` types when embedded in structs

## [0.4.0] - 2022-03-29

### Added

- Add support for `#[serde(untagged)]` enums representation

## [0.3.2] - 2021-12-14

### Added

- Add support for u128/i128 serialization and deserialization ([#32],
  [#33]).<br/> **Please note:** this is
  [incompatible with serde-json and schemars](https://github.com/CosmWasm/cosmwasm/issues/1605)
  and for this reason discouraged to use.

[#32]: https://github.com/CosmWasm/serde-json-wasm/issues/32
[#33]: https://github.com/CosmWasm/serde-json-wasm/pull/33

## [0.3.1] - 2021-01-19

### Added

- Add support for Unit () deserialization.

## [0.3.0] - 2021-01-14

### Changed

Maintenance release:

- Update clippy version in CI to 1.49.0.
- Fix `clippy::manual-non-exhaustive` warnings.

## [0.2.3] - 2021-01-14

### Changed

- Optimize string serialization / deserialization.

## [0.2.2] - 2021-01-13

### Added

- Add support for unit structs serialization / deserialization.
- Add support for tuple variants serialization / deserialization.
- Add support for unit serialization / deserialization.

## [0.2.1] - 2020-05-07

### Changed

- Remove unused Travis CI config
- Polish Cargo.toml

## [0.2.0] - 2020-05-07

### Fixed

- The end of strings is now detected correctly in deserialization (#11)

### Changed

- Strings are now escaped during serialization (#10)
- `from_str`/`from_slice` now work for `T: DeserializeOwned` instead of
  `T: Deserialize<'de>`, making it impossible to deserialize into non-owned
  reference fields. This is necessary since string unescaping requires creating
  a mutated copy of the source data and only JSON strings without escape
  sequences can be deserialized copy-free. The same limitation applies to
  serde_json, where the problem shows up at
  [runtime instead of compile time](https://github.com/serde-rs/json/issues/530).
- Strings are now unescaped during deserialization (#13)

## [0.1.3] - 2020-03-12

- Expose deserializer and serializer

## [0.1.2] - 2019-12-20

- Add newtype string support

## [0.1.1] - 2019-10-27

- Fix embeded enums

## [0.1.0] - 2019-10-27

Initial release after forking from
[serde-json-core](https://github.com/japaric/serde-json-core) at
[bf5533a0](https://github.com/japaric/serde-json-core/commit/bf5533a042a0).

[unreleased]: https://github.com/CosmWasm/serde-json-wasm/compare/v0.5.0...HEAD
[0.5.0]: https://github.com/CosmWasm/serde-json-wasm/compare/v0.4.1...v0.5.0
[0.4.1]: https://github.com/CosmWasm/serde-json-wasm/compare/v0.4.0...v0.4.1
[0.4.0]: https://github.com/CosmWasm/serde-json-wasm/compare/v0.3.2...v0.4.0
[0.3.2]: https://github.com/CosmWasm/serde-json-wasm/compare/v0.3.1...v0.3.2
[0.3.1]: https://github.com/CosmWasm/serde-json-wasm/compare/v0.3.0...v0.3.1
[0.3.0]: https://github.com/CosmWasm/serde-json-wasm/compare/v0.2.3...v0.3.0
[0.2.3]: https://github.com/CosmWasm/serde-json-wasm/compare/v0.2.2...v0.2.3
[0.2.2]: https://github.com/CosmWasm/serde-json-wasm/compare/v0.2.1...v0.2.2
[0.2.1]: https://github.com/CosmWasm/serde-json-wasm/compare/v0.2.0...v0.2.1
[0.2.0]: https://github.com/CosmWasm/serde-json-wasm/compare/v0.1.3...v0.2.0
[0.1.3]: https://github.com/CosmWasm/serde-json-wasm/compare/v0.1.2...v0.1.3
[0.1.2]: https://github.com/CosmWasm/serde-json-wasm/compare/v0.1.1...v0.1.2
[0.1.1]: https://github.com/CosmWasm/serde-json-wasm/compare/v0.1.0...v0.1.1
[0.1.0]: https://github.com/CosmWasm/serde-json-wasm/tree/v0.1.0<|MERGE_RESOLUTION|>--- conflicted
+++ resolved
@@ -7,18 +7,12 @@
 
 ## [Unreleased]
 
-<<<<<<< HEAD
 ### Changed
 
 - Removed custom serde error formatting to avoid float inclusion. ([#42])
+- Add support for `str_collect` serialization.
 
 [#42]: https://github.com/CosmWasm/serde-json-wasm/issues/42
-=======
-### Added
-
-- Add support for `str_collect` serialization.
-
->>>>>>> e0f5cc4e
 
 ## [0.5.0] - 2022-12-06
 
